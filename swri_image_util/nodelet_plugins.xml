--- conflicted
+++ resolved
@@ -1,49 +1,4 @@
 <library path="lib/libswri_image_util_nodelets">
-<<<<<<< HEAD
-  
-  <class name="swri_image_util/rotate_image" type="swri_image_util::RotateImageNodelet" base_class_type="nodelet::Nodelet">
-    <description>
-      Nodelet to rotate an image a multiple of 90 degrees.
-    </description>
-  </class>
-  
-  <class name="swri_image_util/scale_image" type="swri_image_util::ScaleImageNodelet" base_class_type="nodelet::Nodelet">
-    <description>
-      Nodelet to scale an image.
-    </description>
-  </class>
-  
-  <class name="swri_image_util/contrast_stretch" type="swri_image_util::ContrastStretchNodelet" base_class_type="nodelet::Nodelet">
-    <description>
-      Nodelet to contrast stretch an image.
-    </description>
-  </class>
-
-  <class name="swri_image_util/normalize_response" type="swri_image_util::NormalizeResponseNodelet" base_class_type="nodelet::Nodelet">
-    <description>
-      Nodelet to normalize the response of an image.
-    </description>
-  </class>
-
-  <class name="swri_image_util/draw_text" type="swri_image_util::DrawTextNodelet" base_class_type="nodelet::Nodelet">
-    <description>
-      Nodelet to draw text on an image.
-    </description>
-  </class>
-
-  <class name="swri_image_util/blend_images" type="swri_image_util::BlendImagesNodelet" base_class_type="nodelet::Nodelet">
-    <description>
-      Nodelet that blends one image onto the top of another.
-    </description>
-  </class>
-  
-  <class name="swri_image_util/replace_colors" type="swri_image_util::ReplaceColorsNodelet" base_class_type="nodelet::Nodelet">
-    <description>
-      Nodelet that replaces colors in an input image
-    </description>
-  </class>
-  
-=======
     <class name="swri_image_util/blend_images" type="swri_image_util::BlendImagesNodelet"
         base_class_type="nodelet::Nodelet">
         <description> Nodelet that blends one image onto the top of another.
@@ -64,6 +19,11 @@
         <description> Nodelet to normalize the response of an image.
         </description>
     </class>
+    <class name="swri_image_util/replace_colors" type="swri_image_util::ReplaceColorsNodelet" 
+        base_class_type="nodelet::Nodelet">
+        <description> Nodelet that replaces colors in an input image
+        </description>
+    </class>
     <class name="swri_image_util/rotate_image" type="swri_image_util::RotateImageNodelet"
         base_class_type="nodelet::Nodelet">
         <description> Nodelet to rotate an image a multiple of 90 degrees.
@@ -79,5 +39,4 @@
         <description> Nodelet to apply a 3x3 transformation to an image.
         </description>
     </class>
->>>>>>> 637f36de
 </library>